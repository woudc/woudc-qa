# =================================================================
#
# Terms and Conditions of Use
#
# Unless otherwise noted, computer program source code of this
# distribution is covered under Crown Copyright, Government of
# Canada, and is distributed under the MIT License.
#
# The Canada wordmark and related graphics associated with this
# distribution are protected under trademark law and copyright law.
# No permission is granted to use them outside the parameters of
# the Government of Canada's corporate identity program. For
# more information, see
# http://www.tbs-sct.gc.ca/fip-pcim/index-eng.asp
#
# Copyright title to all 3rd party software distributed with this
# software is held by the respective copyright holders as noted in
# those files. Users are asked to read the 3rd Party Licenses
# referenced with those assets.
#
# Copyright (c) 2016 Government of Canada
#
# Permission is hereby granted, free of charge, to any person
# obtaining a copy of this software and associated documentation
# files (the "Software"), to deal in the Software without
# restriction, including without limitation the rights to use,
# copy, modify, merge, publish, distribute, sublicense, and/or sell
# copies of the Software, and to permit persons to whom the
# Software is furnished to do so, subject to the following
# conditions:
#
# The above copyright notice and this permission notice shall be
# included in all copies or substantial portions of the Software.
#
# THE SOFTWARE IS PROVIDED "AS IS", WITHOUT WARRANTY OF ANY KIND,
# EXPRESS OR IMPLIED, INCLUDING BUT NOT LIMITED TO THE WARRANTIES
# OF MERCHANTABILITY, FITNESS FOR A PARTICULAR PURPOSE AND
# NONINFRINGEMENT. IN NO EVENT SHALL THE AUTHORS OR COPYRIGHT
# HOLDERS BE LIABLE FOR ANY CLAIM, DAMAGES OR OTHER LIABILITY,
# WHETHER IN AN ACTION OF CONTRACT, TORT OR OTHERWISE, ARISING
# FROM, OUT OF OR IN CONNECTION WITH THE SOFTWARE OR THE USE OR
# OTHER DEALINGS IN THE SOFTWARE.
#
# =================================================================


import os
import csv
import logging
from collections import OrderedDict
import woudc_extcsv
from woudc_qa.util import get_extcsv_value
from woudc_qa.dataset_handlers import OzoneSondeHandler, TotalOzoneHandler

__version__ = '0.1.1'

__dirpath = os.path.dirname(os.path.realpath(__file__))

WOUDC_QA_RULES = os.path.join(__dirpath, 'woudc-qa-rules.csv')

LOGGER = logging.getLogger(__name__)


class QualityChecker(object):
    """Quality assess WOUDC data."""

    def __init__(self, extcsv, file_path, rule_def_path=None):
        """
        Quality assess incoming WOUDC data and maintain results.

        :param extcsv: woudc_extcsv Reader object
            containing WOUDC data to be qa'd
        """
        # create function to read qa-rules-definition and load all this
        self._file_path = file_path
        self._rule_path = None
        self._qa_rules = OrderedDict()
        self._extcsv = extcsv
        self._dataset = None
        try:
            self.dataset = \
                get_extcsv_value(self.extcsv, 'CONTENT', 'Category')
            self.dataset = self.dataset.lower()
        except Exception as err:
            msg = 'Unable to get CONTENT.Category. Due to: %s' % str(err)
            LOGGER.error(msg)
            raise err
        self._qa_flags = OrderedDict()
        self._qa_functions = OrderedDict()

        self._qa_results = OrderedDict()
        if self.file_path is None:
            self.file_path = 'file1'
        self.qa_results[self.file_path] = {}

        if rule_def_path is not None:
            self._rule_path = rule_def_path
        else:
            self._rule_path = WOUDC_QA_RULES

        try:
            self.execute()
        except Exception as err:
            msg = 'Unable to execute qa. Due to: %s' % str(err)
            LOGGER.critical(msg)
            raise err

    @property
    def qa_rules(self):
        """
        :returns: extcsv qa rule definitions
        """

        return self._qa_rules

    @qa_rules.setter
    def qa_rules(self, qa_rules):
        """
        Set qa rules
        """

        self._qa_rules = qa_rules

    @property
    def qa_flags(self):
        """
        :returns: extcsv qa flag definitions
        """

        return self._qa_flags

    @qa_flags.setter
    def qa_falgs(self, qa_flags):
        """
        Set qa flags
        """

        self._qa_flags = qa_flags

    @property
    def qa_functions(self):
        """
        :returns: extcsv qa function definitions
        """

        return self._qa_functions

    @qa_functions.setter
    def qa_functions(self, qa_functions):
        """
        Set qa functions
        """

        self._qa_functions = qa_functions

    @property
    def qa_results(self):
        """
        :returns: extcsv qa results
        """

        return self._qa_results

    @qa_results.setter
    def qa_results(self, qa_results):
        """
        Set qa results
        """

        self._qa_results = qa_results

    @property
    def extcsv(self):
        """
        :returns: extcsv
        """

        return self._extcsv

    @extcsv.setter
    def extcsv(self, extcsv):
        """
        Set extcsv
        """

        self._extcsv = extcsv

    @property
    def dataset(self):
        """
        :returns: dataset
        """

        return self._dataset

    @dataset.setter
    def dataset(self, dataset):
        """
        Set dataset
        """

        self._dataset = dataset

    @property
    def file_path(self):
        """
        :returns: file_path
        """

        return self._file_path

    @file_path.setter
    def file_path(self, file_path):
        """
        Set file_path
        """

        self._file_path = file_path

    @property
    def rule_path(self):
        """
        :returns: rule_path
        """

        return self._rule_path

    @rule_path.setter
    def rule_path(self, rule_path):
        """
        Set rule_path
        """

        self._rule_path = rule_path

    def execute(self):
        """
        orchestrate qa rules execution

        1) load up the rule definitions
        2) check precond
        3) check related tests
        4) run qa tests
        5) store qa results
        """
        # 1) load up the rule definitions
        try:
            self.load_qa_definitions()
        except Exception as err:
            msg = 'Unable to load definitions. Due to: %s' % str(err)
            LOGGER.critical(msg)
            raise err

        # get qa rules for this dataset
        if self.dataset not in self.qa_rules.keys():
            msg = 'No Qa rules defined for dataset: %s' % self.dataset
            LOGGER.error(msg)
            raise KeyError(msg)
        else:
            qa_rules = self.qa_rules[self.dataset]
            for rule in qa_rules:
                # check rule status
                rule_status = rule['test_status']
                if rule_status == '1':
                    result = None
                    continue_testing = False
                    profile = False
                    if rule['profile'] == '1':
                        profile = True
                    if rule['table_index'] == '':
                        rule['table_index'] = 1
                    # setup flag map
                    poss_results = rule['test_results'].split('|')
                    flag_map = {
                        True: None,
                        False: None,
                        'Error': 'Error'
                    }
                    if len(poss_results) == 2:
                        flag_map = {
                            True: poss_results[1],
                            False: poss_results[0]
                        }
                    if len(poss_results) == 1:
                        flag_map = {
                            True: poss_results[0]
                        }
                    # 2) check pre-condidtions
                    try:
                        result = self.check_preconditions(rule)
                    except Exception as err:
                        msg = 'Unable to run test_id: %s.\
                            Due to: preconditions unable to run.'\
                            % rule['test_id']
                        LOGGER.error(msg)
                        # if test fails to run, store NR for the test
                        result = 'NR'
                    # store result
                    try:
                        self._set_test_result(rule['test_id'], rule,
                                              'precond_result', result)
                    except Exception as err:
                        msg = 'Unable to set precondition test result.\
                        Due to: %s' % str(err)
                        LOGGER.error(msg)
                        continue
                    if any([result is None, result is True]):
                        continue_testing = True

                    # 2) check related test
                    if continue_testing:
                        result = None
                        continue_testing = False
                        # check if this rule is for profile field or not
                        # profile r tests needs to be run one per each row
                        row = 1
                        if not profile:
                            try:
                                result = self.check_related_test(rule, row)
                            except Exception as err:
                                msg = 'Unable to run test_id: %s.\
                                    Due to: related test unable to run.' % \
                                    rule['test_id']
                                LOGGER.error(msg)
                                result = 'NR'
                            # store result
                            try:
                                self._set_test_result(rule['test_id'], rule,
                                                      'related_test_result',
                                                      result)
                            except Exception as err:
                                msg = 'Unable to set related test result.\
                                Due to: %s' % str(err)
                                LOGGER.error(msg)
                                continue
                            if any([result is None, result is True]):
                                continue_testing = True
                        else:
                            continue_testing = True

                    # precond tests checked successfully
                    # related tests checked successfully (non-profile)
                    # check qa tests
                    if continue_testing:
                        result = None
                        # figure some stuff out
                        test_cate = rule['test_category']
                        # handle test categories
                        if test_cate == 'presence':
                            self.do_presence_check(rule, profile, flag_map)
                        elif test_cate == 'range':
                            self.do_range_check(rule, profile, flag_map)
                        elif test_cate == 'step':
                            self.do_step_check(rule, profile, flag_map)

    def do_step_check(self, rule, profile, flag_map):
        """
        do step check
        """
        result = None
        # unpackge rule
        table = rule['table']
        table_index = rule['table_index']
        field = rule['element']
        function = rule['function']
        param_a = rule['function_parameter_a']
        value = \
            get_extcsv_value(self.extcsv, table, field, table_index,
                             payload=profile)
        if profile:
            # get related tests
            row = 0
            val_len = len(value)
            while row < val_len - 3:
                continue_testing = False
                try:
                    # got to check row-1 and row
                    this_row_result = self.check_related_test(rule, row)
                    next_row_result = self.check_related_test(rule, row + 1)
                except Exception as err:
                    msg = 'Unable to run test_id: %s.\
                        Due to: related test unable to run.' % rule['test_id']
                    LOGGER.error(msg)
                    result = 'NR'
                # store result
                if all([this_row_result is True, next_row_result is True]):
                    result = True
                try:
                    self._set_test_result(rule['test_id'], rule,
                                          'related_test_result', result,
                                          row + 1)
                except Exception as err:
                    msg = 'Unable to set related test result.\
                    Due to: %s' % str(err)
                    LOGGER.error(msg)
                    row += 1
                    continue
                if any([result is None, result is True]):
                    # if result:
                    continue_testing = True
                if continue_testing:
                    try:
                        t_result = None
                        # determine type of step check
                        if function == 'TS_0':
                            t_result =\
                                self._function_ts_0(value[row], value[row + 1],
                                                    param_a)
                        elif function == 'TS_2':
                            t_result = self._function_ts_2(value[row],
                                                           value[row + 1],
                                                           param_a)
                        else:
                            msg = 'Unrecognized step check function: %s.\
                            for test_id: %s' % (function, rule['test_id'])
                            LOGGER.error(msg)
                            t_result = 'Error'
                        t_result = flag_map[t_result]
                    except Exception as err:
                        msg = 'Unable to do step check for test_id: %s. \
                            Due to: %s' % (rule['test_id'], str(err))
                        LOGGER.error(msg)
                        t_result = 'Error'

                    try:
                        self._set_test_result(rule['test_id'], rule, 'result',
                                              t_result, row + 1)
                        if row == val_len - 2:
                            self._set_test_result(rule['test_id'], rule,
                                                  'result', t_result, row + 2)
                    except Exception as err:
                        msg = 'Unable to set test result for test id: %s \
                        Due to: %s' % (rule['test_id'], str(err))
                        LOGGER.error(msg)
                        pass

                row += 1

    def do_range_check(self, rule, profile, flag_map):
        """
        do range check.
        """

        result = None
        # unpackge rule
        table = rule['table']
        table_index = rule['table_index']
        field = rule['element']
        function = rule['function']
        param_a = rule['function_parameter_a']
        param_b = rule['function_parameter_b']
        # get value from extcsv
        value = \
            get_extcsv_value(self.extcsv, table, field, table_index,
                             payload=profile)
        if profile:
            # get related tests
            row = 1
            for val in value:
                continue_testing = False
                try:
                    result = self.check_related_test(rule, row)
                except Exception as err:
                    msg = 'Unable to run test_id: %s.\
                        Due to: related test unable to run.' % rule['test_id']
                    LOGGER.error(msg)
                    result = 'NR'
                # store result
                try:
                    self._set_test_result(rule['test_id'], rule,
                                          'related_test_result', result, row)
                except Exception as err:
                    msg = 'Unable to set related test result.\
                    Due to: %s' % str(err)
                    LOGGER.error(msg)
                    row += 1
                    continue
                if any([result is None, result is True]):
                    continue_testing = True
                if continue_testing:
                    try:
                        t_result = None
                        # determine type of range check
                        if function == 'RC_1':
                            t_result = self._function_rc_1(param_a, param_b,
                                                           val)
                        elif function == 'RC_5':
                            t_result = self._function_rc_5(param_a, val)
                        elif function == 'RC_6':
                            t_result = self._function_rc_6(param_a, val)
                        else:
                            msg = 'Unrecognized range check function: %s.\
                                for test_id: %s' % (function, rule['test_id'])
                            LOGGER.error(msg)
                            t_result = 'Error'
                        t_result = flag_map[t_result]
                    except Exception as err:
                        msg = 'Unable to do range check for test_id: %s. \
                            Due to: %s' % (rule['test_id'], str(err))
                        LOGGER.error(msg)
                        t_result = 'Error'
                    try:
                        self._set_test_result(rule['test_id'], rule, 'result',
                                              t_result, row)
                    except Exception as err:
                        msg = 'Unable to set test result for test id: %s \
                            Due to: %s' % (rule['test_id'], str(err))
                        LOGGER.error(msg)
                        continue
                row += 1
        else:
            try:
                t_result = None
                # determine type of range check
                if function == 'RC_1':
                    t_result = self._function_rc_1(param_a, param_b, value)
                elif function == 'RC_5':
                    t_result = self._function_rc_5(param_a, value)
                elif function == 'RC_6':
                    t_result = self._function_rc_6(param_a, value)
                else:
                    msg = 'Unrecognized range check function: %s.\
                    for test_id: %s' % (function, rule['test_id'])
                    LOGGER.error(msg)
                    t_result = 'Error'
                t_result = flag_map[t_result]
            except Exception as err:
                msg = 'Unable to do range check for test_id: %s. Due to: %s' \
                    % (rule['test_id'], str(err))
                LOGGER.error(msg)
                t_result = 'Error'
                # continue
            try:
                self._set_test_result(rule['test_id'], rule, 'result',
                                      t_result, 1)
            except Exception as err:
                msg = 'Unable to set test result for test id: %s \
                Due to: %s' % (rule['test_id'], str(err))
                pass
                LOGGER.error(msg)

    def do_presence_check(self, rule, profile, flag_map):
        """
        do presence check.
        """

        result = None
        # unpackge rule
        table = rule['table']
        table_index = rule['table_index']
        field = rule['element']
        function = rule['function']
        # get value from extcsv
        value = \
            get_extcsv_value(self.extcsv, table, field, table_index,
                             payload=profile)
        if profile:
            # get related tests
            row = 1
            for val in value:
                continue_testing = False
                try:
                    result = self.check_related_test(rule, row)
                except Exception as err:
                    msg = 'Unable to run test_id: %s.\
                        Due to: related test unable to run.' % rule['test_id']
                    LOGGER.error(msg)
                    result = 'NR'
                # store result
                try:
                    self._set_test_result(rule['test_id'], rule,
                                          'related_test_result', result, row)
                except Exception as err:
                    msg = 'Unable to set related test result.\
                    Due to: %s' % str(err)
                    LOGGER.error(msg)
                    row += 1
                    continue
                if any([result is None, result is True]):
                    continue_testing = True
                if continue_testing:
                    try:
                        t_result = None
                        if function == 'PR_1':
                            t_result = self._function_pc_1(val)
                        else:
                            msg = 'Unrecognized presence check function: %s\
                            in test_id: %s' % (function, rule['test_id'])
                            LOGGER.error(msg)
                            t_result = 'Error'
                        t_result = flag_map[t_result]
                    except Exception as err:
                        msg = 'Unable to do presence check for test_id: %s. \
                            Due to: %s' % (rule['test_id'], str(err))
                        LOGGER.error(msg)
                        t_result = 'Error'
                    try:
                        self._set_test_result(rule['test_id'], rule, 'result',
                                              t_result, row)
                    except Exception as err:
                        msg = 'Unable to set test result for test id: %s \
                        Due to: %s' % (rule['test_id'], str(err))
                        LOGGER.error(msg)
                        pass
                row += 1
        else:
            try:
                t_result = None
                if function == 'PR_1':
                    t_result = self._function_pc_1(value)
                else:
                    msg = 'Unrecognized presence check function: %s\
                    in test_id: %s' % (function, rule['test_id'])
                    LOGGER.error(msg)
                    t_result = 'Error'
                t_result = flag_map[t_result]
            except Exception as err:
                msg = 'Unable to do presence check for test_id: %s. \
                    Due to: %s' % (rule['test_id'], str(err))
                LOGGER.error(msg)
                t_result = 'Error'
            try:
                self._set_test_result(rule['test_id'], rule, 'result',
                                      t_result, 1)
            except Exception as err:
                msg = 'Unable to set test result for test id: %s \
                Due to: %s' % (rule['test_id'], str(err))
                LOGGER.error(msg)
                pass

    def load_qa_definitions(self):
        """
        Load qa rules, functions and flag definitions
        """

        # load csv
        try:
            qa_def_csv = open(self.rule_path, 'rb')
            rows = csv.reader(qa_def_csv)
        except Exception as err:
            msg = 'Unable to read qa definition csv. Due to: %s' % str(err)
            LOGGER.critical(msg)
            raise err

        # load qa rules

        header = []
        i = 0
        for row in rows:
            dataset = None
            rule = {}
            j = 0
            for val in row:
                if i == 0:
                    header.append(val)
                else:
                    if j == 0:  # dataset
                        dataset = val
                        if dataset not in self.qa_rules.keys():
                            self.qa_rules[dataset] = []
                    else:
                        rule_tok = header[j]
                        if rule_tok not in rule.keys():
                            rule[rule_tok] = val
                j += 1
            if len(rule) != 0:
                self.qa_rules[dataset].append(rule)

            i += 1

    def check_related_test(self, rule, row):
        """
        check related test

        :param rule: rule tokens
        :returns: boolean (pass/fail) or None (unable to check)
        """

        result = None
        if all(['related_test_id' not in rule.keys(),
                'related_test_status' not in rule.keys()]):
            return result
        else:
            # retrieve related test result
            r_test_id = rule['related_test_id'].split(',')
            r_test_result = rule['related_test_result'].split(',')
            if any([r_test_id == [''],
                    r_test_result == [''],
                    len(r_test_id) == 0,
                    len(r_test_result) == 0]):
                return result
            try:
                result = None
                for rtid in r_test_id:
                    if self._get_rule(rtid.strip(), 'profile') == '0':
                        row = 1
                    result = self._get_test_result(rtid, row)
                    rtr = r_test_result[r_test_id.index(rtid)].strip()
                    if result == (rtr):
                        result = True
                    else:
                        return False
            except Exception as err:
                LOGGER.error(str(err))
                raise err

        return result

    def check_preconditions(self, rule):
        """
        check preconditions
        if all precond are met, return True else False

        :param rule: rule package
        :returns: boolean or None (unable to check)
        """
        # store precondition results
        result = {
            'agency': None,
            'platform': None,
            'instrument_type': None,
            'instrument_model': None,
            'instrument_serial': None,
            'instrument_lat': None,
            'instrument_lon': None
        }
        # agency
        if 'agency' not in rule.keys():
            result.pop('agency')
        else:
            agency = rule['agency']
            if agency == '':
                result.pop('agency')
            else:
                try:
                    agency_f = \
                        get_extcsv_value(self.extcsv, 'DATA_GENERATION',
                                         'Agency')
                except Exception as err:
                    msg = str(err)
                    LOGGER.error(msg)
                    result['agency'] = None
                if agency == agency_f:
                    result['agency'] = True
                else:
                    result['agency'] = False
        # platform
        if 'platform' not in rule.keys():
            result.pop('platform')
        else:
            platform = rule['platform']
            if platform == '':
                result.pop('platform')
            else:
                try:
                    p_type_f = \
                        get_extcsv_value(self.extcsv, 'PLATFORM', 'Type')
                    p_id_f = get_extcsv_value(self.extcsv, 'PLATFORM', 'ID')
                    p_f = '%s%s' % (p_type_f, p_id_f)
                    p_f = p_f.lower()
                except Exception as err:
                    msg = str(err)
                    LOGGER.error(msg)
                    result['platform'] = None
                if platform.lower() == p_f:
                    result['platform'] = True
                else:
                    result['platform'] = False
        # instrument type
        if 'instrument_type' not in rule.keys():
            result.pop('instrument_type')
        else:
            instrument_type = rule['instrument_type']
            if instrument_type == '':
                result.pop('instrument_type')
            else:
                try:
                    i_type_f = \
                        get_extcsv_value(self.extcsv, 'INSTRUMENT', 'Name')
                except Exception as err:
                    msg = str(err)
                    LOGGER.error(msg)
                    result['instrument_type'] = None
                if instrument_type.lower() == i_type_f.lower():
                    result['instrument_type'] = True
                else:
                    result['instrument_type'] = False
        # instrument model
        if 'instrument_model' not in rule.keys():
            result.pop('instrument_model')
        else:
            instrument_model = rule['instrument_model']
            if instrument_model == '':
                result.pop('instrument_model')
            else:
                try:
                    i_model_f = \
                        get_extcsv_value(self.extcsv, 'INSTRUMENT', 'Model')
                except Exception as err:
                    msg = str(err)
                    LOGGER.error(msg)
                    result['instrument_model'] = None
                if instrument_model.lower() == i_model_f.lower():
                    result['instrument_model'] = True
                else:
                    result['instrument_model'] = False
        # instrument serial number
        if 'instrument_serial_number' not in rule.keys():
            result.pop('instrument_serial')
        else:
            instrument_serial_number = rule['instrument_serial_number']
            if instrument_serial_number == '':
                result.pop('instrument_serial')
            else:
                try:
                    i_num_f = \
                        get_extcsv_value(self.extcsv, 'INSTRUMENT', 'Number')
                except Exception as err:
                    msg = str(err)
                    LOGGER.error(msg)
                    result['instrument_serial'] = None
                if instrument_serial_number.lower() == i_num_f.lower():
                    result['instrument_serial'] = True
                else:
                    result['instrument_serial'] = False
        # instrument latitude
        if 'instrument_latitude' not in rule.keys():
            result['instrument_lat'] = None
            result.pop('instrument_lat')
        else:
            instrument_latitude = rule['instrument_latitude']
            if instrument_latitude == '':
                    result.pop('instrument_lat')
            else:
                try:
                    lat_f = \
                        get_extcsv_value(self.extcsv, 'LOCATION', 'Latitude')
                except Exception as err:
                    msg = str(err)
                    LOGGER.error(msg)
                    result['instrument_lat'] = None
                if ',' in instrument_latitude:
                    a, b = instrument_latitude.split(',')
                    r = self._function_rc_1(a, b, lat_f)
                    if r:
                        result['instrument_lat'] = True
                    else:
                        result['instrument_lat'] = False
                else:
                    if instrument_latitude == lat_f:
                        result['instrument_lat'] = True
                    else:
                        result['instrument_lat'] = False
        # instrument longitude
        if 'instrument_longitude' not in rule.keys():
            result.pop('instrument_lon')
        else:
            instrument_longitude = rule['instrument_longitude']
            if instrument_longitude == '':
                    result.pop('instrument_lon')
            else:
                try:
                    lon_f = \
                        get_extcsv_value(self.extcsv, 'LOCATION', 'Longitude')
                except Exception as err:
                    msg = str(err)
                    LOGGER.error(msg)
                    result['instrument_lon'] = None
                if ',' in instrument_longitude:
                    a, b = instrument_longitude.split(',')
                    r = self._function_rc_1(a, b, lon_f)
                    if r:
                        result['instrument_lon'] = True
                    else:
                        result['instrument_lon'] = False
                else:
                    if instrument_longitude == lon_f:
                        result['instrument_lon'] = True
                    else:
                        result['instrument_lon'] = False

        v = result.values()
        if len(v) == 0:
            return None
        elif False in v:
            return False
        elif None in v:
            return None
        else:
            return True

    def _get_test_result(self, test_id, row):
        """
        helper method: retrieve test result

        :param test_id: test_id result to be retrieved
        :param row: row number of the element
        :returns: test result or None if test is n/a
        """
        result = None
        try:
            if test_id in self.qa_results[self.file_path].keys():
                if row in self.qa_results[self.file_path][test_id].keys():
                    result = \
                        self.qa_results[self.file_path][test_id][row]['result']
            else:
                return None
        except Exception as err:
            msg = 'Unable to get related test result for test_id: %s,\
                row: %s. Due to: %s' % (test_id, row, str(err))
            LOGGER.error(msg)
            raise err

        return result

    def _set_test_result(self, test_id, rule, test_tok, result, row=1):
        """
        helper method: set qa test result

        :param test_id: test_id to set
        :param row: row number for which this test result applies
        """
        try:
            if test_id not in self.qa_results[self.file_path].keys():
                self.qa_results[self.file_path][test_id] = OrderedDict()
                if row not in self.qa_results[self.file_path][test_id].keys():
                    self.qa_results[self.file_path][test_id][row] = {
                        'result': None,
                        'table': rule['table'],
                        'table_index': rule['table_index'],
                        'element': rule['element'],
                        'related_test_id': rule['related_test_id'],
                        'related_test_result': None,
                        'precond_result': None,
                    }
                    self.qa_results[self.file_path][test_id]['test_def'] = rule
                    self.qa_results[self.file_path][test_id][row][test_tok] = \
                        result
                else:
                    self.qa_results[self.file_path][test_id][row][test_tok] = \
                        result
            else:
                if row not in self.qa_results[self.file_path][test_id].keys():
                    self.qa_results[self.file_path][test_id][row] = {
                        'result': None,
                        'table': rule['table'],
                        'table_index': rule['table_index'],
                        'element': rule['element'],
                        'related_test_id': rule['related_test_id'],
                        'related_test_result': None,
                        'precond_result': None,
                    }
                self.qa_results[self.file_path][test_id][row][test_tok] = \
                    result
        except Exception as err:
            msg = 'Unable to set test result. Due to: %s' % str(err)
            LOGGER.error(msg)
            raise err

    def test_definition_validation(self):
        """
        validate test definition provided in xlsx
        """
        return

    def _function_pc_1(self, value):
        """
        checks value is non empty
        """

        if all([value is not None, value != '']):
            return True
        else:
            return False

    def _function_rc_1(self, a, b, x):
        """
        evaluate a <= x <= b
        """

        try:
            a_f = float(a)
            b_f = float(b)
            x_f = float(x)
        except Exception as err:
            msg = str(err)
            LOGGER.error(msg)
            return 'Error'

        return a_f <= x_f <= b_f

    def _function_rc_5(self, a, x):
        """
        evaluate a <= x
        """

        try:
            a_f = float(a)
            x_f = float(x)
        except Exception as err:
            msg = str(err)
            LOGGER.error(msg)
            return 'Error'

        return a_f <= x_f

    def _function_rc_6(self, a, x):
        """
        evaluate a >= x
        """

        try:
            a_f = float(a)
            x_f = float(x)
        except Exception as err:
            msg = str(err)
            LOGGER.error(msg)
            return 'Error'

        return a_f >= x_f

    def _function_ts_0(self, a, b, x):
        """
        evaluable
        | a - b | = x
        """

        try:
            a_f = float(a)
            b_f = float(a)
            x_f = float(x)
        except Exception as err:
            msg = str(err)
            LOGGER.error(msg)
            return 'Error'

        return abs(a_f - b_f) == x_f

    def _function_ts_2(self, a, b, x):
        """
        evaluable
        | a - b | <= x
        """

        try:
            a_f = float(a)
            b_f = float(b)
            x_f = float(x)
        except Exception as err:
            msg = str(err)
            LOGGER.error(msg)
            return 'Error'

        return abs(a_f - b_f) <= x_f

    def _get_rule(self, test_id, rule_tok=None):
        """
        helper method:
        returns rule package at test_id
        """

        for rule in self.qa_rules[self.dataset]:
            if rule['test_id'] == test_id:
                if rule_tok is not None:
                    return rule[rule_tok]
                else:
                    return rule


class WOUDCQaExecutionError(Exception):
    """WOUDC quality assessment execution error"""
    pass


class WOUDCQaNotImplementedError(Exception):
    """No Qa implemented for this dataset"""
    pass


def qa(file_content, file_path=None, rule_path=None):
    """
    Parse incoming file content, invoke dataset handlers,
    and invoke quality checker

    :param file_content: file as string
    :param file_path: path to file (optional)
    """

    # parse incoming file content
    try:
        ecsv = loads(file_content)
    except Exception as err:
        msg = 'Unable to parse file. Due to: %s' % str(err)
        LOGGER.error(msg)
        raise err

    # figue our dataset
    dataset = get_extcsv_value(
        ecsv,
        'CONTENT',
        'Category'
    )

    # invoke dataset handler
    dataset_handler = None
    try:
        if dataset.lower() == 'ozonesonde':
            dataset_handler = OzoneSondeHandler(ecsv)
        if dataset.lower() == 'totalozone':
            dataset_handler = TotalOzoneHandler(ecsv)
    except Exception as err:
        msg = 'No handler found for dataset: %s. Cannot continue.' % \
            dataset.lower()
        LOGGER.critical(msg)
        raise err
    # invoke quality checker
    try:
        qa_checker = QualityChecker(
            dataset_handler.extcsv,
            file_path,
            rule_path
        )
<<<<<<< HEAD
    except AttributeError as err:
        msg = 'No Qa and/or dataset handler defined for dataset: %s' % dataset
        LOGGER.critical(msg)
        raise WOUDCQaNotImplementedError(msg)
=======
>>>>>>> 5a48d82d
    except Exception as err:
        msg = 'Unable to run Qa. Due to: %s' % str(err)
        LOGGER.critical(msg)
        raise WOUDCQaExecutionError(msg)

    return qa_checker.qa_results


def load(filename):
    """stub to woudc_extcsv.load"""
    return woudc_extcsv.load(filename)


def loads(content):
    """stub to woudc_extcsv.loads"""
    return woudc_extcsv.loads(content)<|MERGE_RESOLUTION|>--- conflicted
+++ resolved
@@ -1120,13 +1120,10 @@
             file_path,
             rule_path
         )
-<<<<<<< HEAD
     except AttributeError as err:
         msg = 'No Qa and/or dataset handler defined for dataset: %s' % dataset
         LOGGER.critical(msg)
         raise WOUDCQaNotImplementedError(msg)
-=======
->>>>>>> 5a48d82d
     except Exception as err:
         msg = 'Unable to run Qa. Due to: %s' % str(err)
         LOGGER.critical(msg)

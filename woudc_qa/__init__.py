--- conflicted
+++ resolved
@@ -300,8 +300,12 @@
                         result = 'NR'
                     # store result
                     try:
-                        self._set_test_result(rule['test_id'], rule,
-                                              'precond_result', result)
+                        self._set_test_result(
+                            rule['test_id'],
+                            rule,
+                            'precond_result',
+                            result
+                            )
                     except Exception, err:
                         msg = 'Unable to set precondition test result.\
                         Due to: %s' % str(err)
@@ -328,9 +332,12 @@
                                 result = 'NR'
                             # store result
                             try:
-                                self._set_test_result(rule['test_id'], rule,
-                                                      'related_test_result',
-                                                      result)
+                                self._set_test_result(
+                                    rule['test_id'],
+                                    rule,
+                                    'related_test_result',
+                                    result
+                                    )
                             except Exception, err:
                                 msg = 'Unable to set related test result.\
                                 Due to: %s' % str(err)
@@ -368,8 +375,13 @@
         function = rule['function']
         param_a = rule['function_parameter_a']
         value = \
-            get_extcsv_value(self.extcsv, table, field, table_index,
-                             payload=profile)
+            get_extcsv_value(
+                            self.extcsv,
+                            table,
+                            field,
+                            table_index,
+                            payload=profile
+            )
         if profile:
             # get related tests
             row = 0
@@ -379,7 +391,7 @@
                 try:
                     # got to check row-1 and row
                     this_row_result = self.check_related_test(rule, row)
-                    next_row_result = self.check_related_test(rule, row + 1)
+                    next_row_result = self.check_related_test(rule, row+1)
                 except Exception, err:
                     msg = 'Unable to run test_id: %s.\
                         Due to: related test unable to run.' % rule['test_id']
@@ -411,12 +423,18 @@
                         # determine type of step check
                         if function == 'TS_0':
                             t_result =\
-                                self._function_ts_0(value[row], value[row + 1],
-                                                    param_a)
+                                self._function_ts_0(
+                                                    value[row],
+                                                    value[row+1],
+                                                    param_a
+                                )
                         elif function == 'TS_2':
                             t_result =\
-                                self._function_ts_2(value[row], value[row + 1],
-                                                    param_a)
+                                self._function_ts_2(
+                                                    value[row],
+                                                    value[row+1],
+                                                    param_a
+                                )
                         else:
                             msg = 'Unrecognized step check function: %s.\
                             for test_id: %s' % (function, rule['test_id'])
@@ -430,11 +448,21 @@
                         t_result = 'Error'
 
                     try:
-                        self._set_test_result(rule['test_id'], rule, 'result',
-                                              t_result, row + 1)
+                        self._set_test_result(
+                            rule['test_id'],
+                            rule,
+                            'result',
+                            t_result,
+                            row + 1
+                            )
                         if row == val_len - 2:
-                            self._set_test_result(rule['test_id'], rule,
-                                                  'result', t_result, row + 2)
+                            self._set_test_result(
+                                rule['test_id'],
+                                rule,
+                                'result',
+                                t_result,
+                                row + 2
+                                )
                     except Exception, err:
                         msg = 'Unable to set test result for test id: %s \
                         Due to: %s' % (rule['test_id'], str(err))
@@ -458,8 +486,13 @@
         param_b = rule['function_parameter_b']
         # get value from extcsv
         value = \
-            get_extcsv_value(self.extcsv, table, field, table_index,
-                             payload=profile)
+            get_extcsv_value(
+                            self.extcsv,
+                            table,
+                            field,
+                            table_index,
+                            payload=profile
+            )
         if profile:
             # get related tests
             row = 1
@@ -474,8 +507,13 @@
                     result = 'NR'
                 # store result
                 try:
-                    self._set_test_result(rule['test_id'], rule,
-                                          'related_test_result', result, row)
+                    self._set_test_result(
+                        rule['test_id'],
+                        rule,
+                        'related_test_result',
+                        result,
+                        row
+                        )
                 except Exception, err:
                     msg = 'Unable to set related test result.\
                     Due to: %s' % str(err)
@@ -507,8 +545,13 @@
                         LOGGER.error(msg)
                         t_result = 'Error'
                     try:
-                        self._set_test_result(rule['test_id'], rule, 'result',
-                                              t_result, row)
+                        self._set_test_result(
+                            rule['test_id'],
+                            rule,
+                            'result',
+                            t_result,
+                            row
+                            )
                     except Exception, err:
                         msg = 'Unable to set test result for test id: %s \
                             Due to: %s' % (rule['test_id'], str(err))
@@ -533,13 +576,18 @@
                 t_result = flag_map[t_result]
             except Exception, err:
                 msg = 'Unable to do range check for test_id: %s. Due to: %s' \
-                      % (rule['test_id'], str(err))
+                    % (rule['test_id'], str(err))
                 LOGGER.error(msg)
                 t_result = 'Error'
                 # continue
             try:
-                self._set_test_result(rule['test_id'], rule, 'result',
-                                      t_result, 1)
+                self._set_test_result(
+                    rule['test_id'],
+                    rule,
+                    'result',
+                    t_result,
+                    1
+                    )
             except Exception, err:
                 msg = 'Unable to set test result for test id: %s \
                 Due to: %s' % (rule['test_id'], str(err))
@@ -559,8 +607,13 @@
         function = rule['function']
         # get value from extcsv
         value = \
-            get_extcsv_value(self.extcsv, table, field, table_index,
-                             payload=profile)
+            get_extcsv_value(
+                            self.extcsv,
+                            table,
+                            field,
+                            table_index,
+                            payload=profile
+            )
         if profile:
             # get related tests
             row = 1
@@ -575,8 +628,13 @@
                     result = 'NR'
                 # store result
                 try:
-                    self._set_test_result(rule['test_id'], rule,
-                                          'related_test_result', result, row)
+                    self._set_test_result(
+                        rule['test_id'],
+                        rule,
+                        'related_test_result',
+                        result,
+                        row
+                        )
                 except Exception, err:
                     msg = 'Unable to set related test result.\
                     Due to: %s' % str(err)
@@ -602,8 +660,13 @@
                         LOGGER.error(msg)
                         t_result = 'Error'
                     try:
-                        self._set_test_result(rule['test_id'], rule, 'result',
-                                              t_result, row)
+                        self._set_test_result(
+                            rule['test_id'],
+                            rule,
+                            'result',
+                            t_result,
+                            row
+                            )
                     except Exception, err:
                         msg = 'Unable to set test result for test id: %s \
                         Due to: %s' % (rule['test_id'], str(err))
@@ -627,8 +690,13 @@
                 LOGGER.error(msg)
                 t_result = 'Error'
             try:
-                self._set_test_result(rule['test_id'], rule, 'result',
-                                      t_result, 1)
+                self._set_test_result(
+                    rule['test_id'],
+                    rule,
+                    'result',
+                    t_result,
+                    1
+                    )
             except Exception, err:
                 msg = 'Unable to set test result for test id: %s \
                 Due to: %s' % (rule['test_id'], str(err))
@@ -666,67 +734,6 @@
                         if dataset not in self.qa_rules.keys():
                             self.qa_rules[dataset] = []
                     else:
-<<<<<<< HEAD
-                        if j == 1:  # dataset
-                            dataset = val
-                            if dataset not in self.qa_rules.keys():
-                                self.qa_rules[dataset] = []
-                        else:
-                            rule_tok = header[j - 1]
-                            if rule_tok not in rule.keys():
-                                rule[rule_tok] = val
-                if len(rule) != 0:
-                    self.qa_rules[dataset].append(rule)
-        except Exception, err:
-            msg = 'Error while parsing qa tests tab: %s' % str(err)
-            LOGGER.error(msg)
-            raise err
-
-        # load function defs
-        try:
-            func_ws = qa_defs_xl.get_sheet_by_name('function defs')
-        except Exception, err:
-            msg = 'Unable to get workshet: function defs. Due to: %s' \
-                % str(err)
-            LOGGER.critical(msg)
-            raise err
-        max_rows = func_ws.max_row + 1
-        max_cols = func_ws.max_column + 1
-        try:
-            for i in range(2, max_rows):
-                if func_ws.cell(row=i, column=1):
-                    func = str(func_ws.cell(row=i, column=1).value)
-                    func_def = str(func_ws.cell(row=i, column=2).value)
-                    self.qa_functions[func] = func_def
-        except Exception, err:
-            msg = 'Error while parsing function defs tab: %s' % str(err)
-            LOGGER.error(msg)
-            raise err
-
-        # load flag defs
-        try:
-            flag_ws = qa_defs_xl.get_sheet_by_name('flag defs')
-        except Exception, err:
-            msg = 'Unable to get workshet: qa flag defs. Due to: %s' % str(err)
-            LOGGER.critical(msg)
-            raise err
-        max_rows = flag_ws.max_row + 1
-        max_cols = flag_ws.max_column + 1
-        try:
-            for i in range(2, max_rows):
-                if flag_ws.cell(row=i, column=1):
-                    flag_val = flag_ws.cell(row=i, column=1).value
-                    flag_name = flag_ws.cell(row=i, column=2).value
-                    flag_desc = flag_ws.cell(row=i, column=3).value
-                    self.qa_flags[flag_val] = {
-                        'flag_name': flag_name,
-                        'flag_desc': flag_desc
-                    }
-        except Exception, err:
-            msg = 'Error while parsing function defs tab: %s' % str(err)
-            LOGGER.error(msg)
-            raise err
-=======
                         rule_tok = header[j]
                         if rule_tok not in rule.keys():
                             rule[rule_tok] = val
@@ -735,7 +742,6 @@
                 self.qa_rules[dataset].append(rule)
 
             i += 1
->>>>>>> d03d5ab7
 
     def check_related_test(self, rule, row):
         """
@@ -746,18 +752,15 @@
         """
 
         result = None
-        if all(['related_test_id' not in rule.keys(),
-                'related_test_status' not in rule.keys()]):
-            return result
+        if all([
+                'related_test_id' not in rule.keys(),
+                'related_test_status' not in rule.keys()
+                ]):
+                return result
         else:
             # retrieve related test result
             r_test_id = rule['related_test_id'].split(',')
             r_test_result = rule['related_test_result'].split(',')
-<<<<<<< HEAD
-            if any([r_test_id == ['None'], len(r_test_id) == 0,
-                    r_test_result == ['None'], len(r_test_result) == 0]):
-                return result
-=======
             if any([
                     r_test_id == [''],
                     r_test_result == [''],
@@ -765,7 +768,6 @@
                     len(r_test_result) == 0
                     ]):
                     return result
->>>>>>> d03d5ab7
             try:
                 result = None
                 for rtid in r_test_id:
@@ -806,17 +808,16 @@
             result.pop('agency')
         else:
             agency = rule['agency']
-<<<<<<< HEAD
-            if any([agency == 'None', agency == '']):
-=======
             if agency == '':
->>>>>>> d03d5ab7
                 result.pop('agency')
             else:
                 try:
                     agency_f = \
-                        get_extcsv_value(self.extcsv, 'DATA_GENERATION',
-                                         'Agency')
+                        get_extcsv_value(
+                                        self.extcsv,
+                                        'DATA_GENERATION',
+                                        'Agency'
+                        )
                 except Exception, err:
                     msg = str(err)
                     LOGGER.error(msg)
@@ -830,11 +831,7 @@
             result.pop('platform')
         else:
             platform = rule['platform']
-<<<<<<< HEAD
-            if any([platform == '', platform == 'None']):
-=======
             if platform == '':
->>>>>>> d03d5ab7
                 result.pop('platform')
             else:
                 try:
@@ -856,11 +853,7 @@
             result.pop('instrument_type')
         else:
             instrument_type = rule['instrument_type']
-<<<<<<< HEAD
-            if any([instrument_type == '', instrument_type == 'None']):
-=======
             if instrument_type == '':
->>>>>>> d03d5ab7
                 result.pop('instrument_type')
             else:
                 try:
@@ -879,11 +872,7 @@
             result.pop('instrument_model')
         else:
             instrument_model = rule['instrument_model']
-<<<<<<< HEAD
-            if any([instrument_model == '', instrument_model == 'None']):
-=======
             if instrument_model == '':
->>>>>>> d03d5ab7
                 result.pop('instrument_model')
             else:
                 try:
@@ -902,12 +891,7 @@
             result.pop('instrument_serial')
         else:
             instrument_serial_number = rule['instrument_serial_number']
-<<<<<<< HEAD
-            if any([instrument_serial_number == '',
-                    instrument_serial_number == 'None']):
-=======
             if instrument_serial_number == '':
->>>>>>> d03d5ab7
                 result.pop('instrument_serial')
             else:
                 try:
@@ -927,13 +911,8 @@
             result.pop('instrument_lat')
         else:
             instrument_latitude = rule['instrument_latitude']
-<<<<<<< HEAD
-            if any([instrument_latitude == '', instrument_latitude == 'None']):
-                result.pop('instrument_lat')
-=======
             if instrument_latitude == '':
                     result.pop('instrument_lat')
->>>>>>> d03d5ab7
             else:
                 try:
                     lat_f = \
@@ -959,14 +938,8 @@
             result.pop('instrument_lon')
         else:
             instrument_longitude = rule['instrument_longitude']
-<<<<<<< HEAD
-            if any([instrument_longitude == '',
-                    instrument_longitude == 'None']):
-                result.pop('instrument_lon')
-=======
             if instrument_longitude == '':
                     result.pop('instrument_lon')
->>>>>>> d03d5ab7
             else:
                 try:
                     lon_f = \
@@ -1015,8 +988,9 @@
             else:
                 return None
         except Exception, err:
-            msg = 'Unable to get related test result for test_id: %s, \
-                   row: %s. Due to: %s' % (test_id, row, str(err))
+            msg = 'Unable to get related test result for test_id: %s,\
+                row: %s. Due to: %s' % \
+                    (test_id, row, str(err))
             LOGGER.error(msg)
             raise err
 
@@ -1077,8 +1051,11 @@
         checks value is non empty
         """
 
-        if all([value is not None, value != '']):
-            return True
+        if all([
+                value is not None,
+                value != ''
+                ]):
+                return True
         else:
             return False
 
